// Copyright (c) Mysten Labs, Inc.
// SPDX-License-Identifier: Apache-2.0
use std::fmt::Display;

use consensus_core::BlockAPI;
use fastcrypto::hash::Hash;
<<<<<<< HEAD
use narwhal_types::{BatchAPI, CertificateAPI, ConsensusOutputDigest, HeaderAPI};
use std::fmt::Display;
use sui_types::digests::ConsensusCommitDigest;
use sui_types::messages_consensus::ConsensusTransaction;
=======
use narwhal_types::{BatchAPI, CertificateAPI, ConsensusOutputDigest, HeaderAPI, SystemMessage};
use sui_types::{
    digests::ConsensusCommitDigest,
    messages_consensus::{ConsensusTransaction, ConsensusTransactionKind},
};

use crate::consensus_types::AuthorityIndex;
>>>>>>> a8fc78da

/// A list of tuples of:
/// (certificate origin authority index, all transactions corresponding to the certificate).
/// For each transaction, returns the serialized transaction and the deserialized transaction.
type ConsensusOutputTransactions<'a> = Vec<(AuthorityIndex, Vec<(&'a [u8], ConsensusTransaction)>)>;

pub(crate) trait ConsensusOutputAPI: Display {
    fn reputation_score_sorted_desc(&self) -> Option<Vec<(AuthorityIndex, u64)>>;
    fn leader_round(&self) -> u64;
    fn leader_author_index(&self) -> AuthorityIndex;

    /// Returns epoch UNIX timestamp in milliseconds
    fn commit_timestamp_ms(&self) -> u64;

    /// Returns a unique global index for each committed sub-dag.
    fn commit_sub_dag_index(&self) -> u64;

    /// Returns all transactions in the commit.
    fn transactions(&self) -> ConsensusOutputTransactions<'_>;

    /// Returns the digest of consensus output.
    fn consensus_digest(&self) -> ConsensusCommitDigest;
}

impl ConsensusOutputAPI for narwhal_types::ConsensusOutput {
    fn reputation_score_sorted_desc(&self) -> Option<Vec<(AuthorityIndex, u64)>> {
        if !self.sub_dag.reputation_score.final_of_schedule {
            return None;
        }
        Some(
            self.sub_dag
                .reputation_score
                .authorities_by_score_desc()
                .into_iter()
                .map(|(id, score)| (id.0 as AuthorityIndex, score))
                .collect(),
        )
    }

    fn leader_round(&self) -> u64 {
        self.sub_dag.leader_round()
    }

    fn leader_author_index(&self) -> AuthorityIndex {
        self.sub_dag.leader.origin().0 as AuthorityIndex
    }

    fn commit_timestamp_ms(&self) -> u64 {
        self.sub_dag.commit_timestamp()
    }

    fn commit_sub_dag_index(&self) -> u64 {
        self.sub_dag.sub_dag_index
    }

    fn transactions(&self) -> ConsensusOutputTransactions {
        assert!(self.sub_dag.certificates.len() == self.batches.len());
        self.sub_dag
            .certificates
            .iter()
            .zip(&self.batches)
            .map(|(cert, batches)| {
                assert_eq!(cert.header().payload().len(), batches.len());
<<<<<<< HEAD
                let transactions: Vec<(&[u8], ConsensusTransaction)> =
                    batches.iter().flat_map(|batch| {
                        let digest = batch.digest();
                        assert!(cert.header().payload().contains_key(&digest));
                        batch.transactions().iter().map(move |serialized_transaction| {
                            let transaction = match bcs::from_bytes::<ConsensusTransaction>(
                                serialized_transaction,
                            ) {
                                Ok(transaction) => transaction,
                                Err(err) => {
                                    // This should have been prevented by Narwhal batch verification.
                                    panic!(
                                        "Unexpected malformed transaction (failed to deserialize): {}\nCertificate={:?} BatchDigest={:?} Transaction={:?}",
                                        err, cert, digest, serialized_transaction
                                    );
                                }
                            };
                            (serialized_transaction.as_ref(), transaction)
                        })
                    }).collect();
                (cert.origin().0, transactions)
=======
                let transactions: Vec<(&[u8], ConsensusTransaction)> = cert.header().system_messages().iter().filter_map(|msg| {
                    // Generate transactions to write new randomness.
                    if let SystemMessage::RandomnessSignature(round, bytes) = msg {
                        Some(([0u8; 0].as_slice(), ConsensusTransaction{
                            tracking_id: [0; 8],
                            kind: ConsensusTransactionKind::RandomnessStateUpdate(round.0, bytes.clone())
                        }))
                    } else {
                        None
                    }
                }).chain(
                batches.iter().flat_map(|batch| {
                    let digest = batch.digest();
                    assert!(cert.header().payload().contains_key(&digest));
                    batch.transactions().iter().map(move |serialized_transaction| {
                        let transaction = match bcs::from_bytes::<ConsensusTransaction>(
                            serialized_transaction,
                        ) {
                            Ok(transaction) => transaction,
                            Err(err) => {
                                // This should have been prevented by Narwhal batch verification.
                                panic!(
                                    "Unexpected malformed transaction (failed to deserialize): {}\nCertificate={:?} BatchDigest={:?} Transaction={:?}",
                                    err, cert, digest, serialized_transaction
                                );
                            }
                        };
                        (serialized_transaction.as_ref(), transaction)
                    })
                })).collect();
                (cert.origin().0 as AuthorityIndex, transactions)
>>>>>>> a8fc78da
            }).collect()
    }

    fn consensus_digest(&self) -> ConsensusCommitDigest {
        // We port ConsensusOutputDigest, a narwhal space object, into ConsensusCommitDigest, a sui-core space object.
        // We assume they always have the same format.
        static_assertions::assert_eq_size!(ConsensusCommitDigest, ConsensusOutputDigest);
        ConsensusCommitDigest::new(self.digest().into_inner())
    }
}

impl ConsensusOutputAPI for consensus_core::CommittedSubDag {
    fn reputation_score_sorted_desc(&self) -> Option<Vec<(AuthorityIndex, u64)>> {
        // TODO: Implement this in Mysticeti.
        None
    }

    fn leader_round(&self) -> u64 {
        self.leader.round as u64
    }

    fn leader_author_index(&self) -> AuthorityIndex {
        self.leader.author.value() as AuthorityIndex
    }

    fn commit_timestamp_ms(&self) -> u64 {
        // TODO: Enforce ordered timestamp in Mysticeti.
        self.timestamp_ms
    }

    fn commit_sub_dag_index(&self) -> u64 {
        self.commit_index
    }

    fn transactions(&self) -> ConsensusOutputTransactions {
        self.blocks
            .iter()
            .map(|block| {
                let round = block.round();
                let author = block.author().value() as AuthorityIndex;
                let transactions: Vec<_> = block
                    .transactions()
                    .iter()
                    .flat_map(|tx| {
                        let transaction = bcs::from_bytes::<ConsensusTransaction>(tx.data());
                        match transaction {
                            Ok(transaction) => Some((
                                tx.data(),
                                transaction,
                            )),
                            Err(err) => {
                                tracing::error!("Failed to deserialize sequenced consensus transaction(this should not happen) {} from {author} at {round}", err);
                                None
                            },
                        }
                    })
                    .collect();
                (author, transactions)
            })
            .collect()
    }

    fn consensus_digest(&self) -> ConsensusCommitDigest {
        // TODO(mysticeti): implement consensus output digest.
        ConsensusCommitDigest::default()
    }
}<|MERGE_RESOLUTION|>--- conflicted
+++ resolved
@@ -2,22 +2,11 @@
 // SPDX-License-Identifier: Apache-2.0
 use std::fmt::Display;
 
+use crate::consensus_types::AuthorityIndex;
 use consensus_core::BlockAPI;
 use fastcrypto::hash::Hash;
-<<<<<<< HEAD
 use narwhal_types::{BatchAPI, CertificateAPI, ConsensusOutputDigest, HeaderAPI};
-use std::fmt::Display;
-use sui_types::digests::ConsensusCommitDigest;
-use sui_types::messages_consensus::ConsensusTransaction;
-=======
-use narwhal_types::{BatchAPI, CertificateAPI, ConsensusOutputDigest, HeaderAPI, SystemMessage};
-use sui_types::{
-    digests::ConsensusCommitDigest,
-    messages_consensus::{ConsensusTransaction, ConsensusTransactionKind},
-};
-
-use crate::consensus_types::AuthorityIndex;
->>>>>>> a8fc78da
+use sui_types::{digests::ConsensusCommitDigest, messages_consensus::ConsensusTransaction};
 
 /// A list of tuples of:
 /// (certificate origin authority index, all transactions corresponding to the certificate).
@@ -81,7 +70,6 @@
             .zip(&self.batches)
             .map(|(cert, batches)| {
                 assert_eq!(cert.header().payload().len(), batches.len());
-<<<<<<< HEAD
                 let transactions: Vec<(&[u8], ConsensusTransaction)> =
                     batches.iter().flat_map(|batch| {
                         let digest = batch.digest();
@@ -102,40 +90,7 @@
                             (serialized_transaction.as_ref(), transaction)
                         })
                     }).collect();
-                (cert.origin().0, transactions)
-=======
-                let transactions: Vec<(&[u8], ConsensusTransaction)> = cert.header().system_messages().iter().filter_map(|msg| {
-                    // Generate transactions to write new randomness.
-                    if let SystemMessage::RandomnessSignature(round, bytes) = msg {
-                        Some(([0u8; 0].as_slice(), ConsensusTransaction{
-                            tracking_id: [0; 8],
-                            kind: ConsensusTransactionKind::RandomnessStateUpdate(round.0, bytes.clone())
-                        }))
-                    } else {
-                        None
-                    }
-                }).chain(
-                batches.iter().flat_map(|batch| {
-                    let digest = batch.digest();
-                    assert!(cert.header().payload().contains_key(&digest));
-                    batch.transactions().iter().map(move |serialized_transaction| {
-                        let transaction = match bcs::from_bytes::<ConsensusTransaction>(
-                            serialized_transaction,
-                        ) {
-                            Ok(transaction) => transaction,
-                            Err(err) => {
-                                // This should have been prevented by Narwhal batch verification.
-                                panic!(
-                                    "Unexpected malformed transaction (failed to deserialize): {}\nCertificate={:?} BatchDigest={:?} Transaction={:?}",
-                                    err, cert, digest, serialized_transaction
-                                );
-                            }
-                        };
-                        (serialized_transaction.as_ref(), transaction)
-                    })
-                })).collect();
                 (cert.origin().0 as AuthorityIndex, transactions)
->>>>>>> a8fc78da
             }).collect()
     }
 
