use core::panic;
use dashmap::DashMap;
use move_binary_format::CompiledModule;
use move_bytecode_utils::module_cache::GetModule;
use move_vm_runtime::move_vm::MoveVM;
use std::collections::{BTreeMap, HashMap, HashSet};
use std::sync::Arc;
use sui_adapter_latest::{adapter, execution_engine};
use sui_config::genesis::Genesis;
use sui_core::authority::test_authority_builder::TestAuthorityBuilder;
use sui_core::transaction_input_checker::get_gas_status_no_epoch_store_experimental;
use sui_move_natives;
use sui_protocol_config::ProtocolConfig;
use sui_single_node_benchmark::benchmark_context::BenchmarkContext;
use sui_single_node_benchmark::workload::Workload;
use sui_types::base_types::{ObjectID, ObjectRef, SequenceNumber};
use sui_types::committee::EpochId;
use sui_types::digests::{ChainIdentifier, ObjectDigest, TransactionDigest};
use sui_types::effects::TransactionEffects;
use sui_types::epoch_data::EpochData;
use sui_types::error::SuiError;
use sui_types::execution_mode;
use sui_types::gas::{GasCharger, SuiGasStatus};
use sui_types::message_envelope::Message;
use sui_types::messages_checkpoint::CheckpointDigest;
use sui_types::metrics::LimitsMetrics;
use sui_types::object::Object;
use sui_types::storage::{
    BackingPackageStore, ChildObjectResolver, DeleteKind, ObjectStore, ParentSync, WriteKind,
};
use sui_types::sui_system_state::{get_sui_system_state, SuiSystemStateTrait};
use sui_types::temporary_store::TemporaryStore;
use sui_types::transaction::{InputObjectKind, InputObjects, SenderSignedData, TransactionDataAPI};
use tokio::sync::mpsc;
use tokio::task::JoinSet;
use tokio::time::{sleep, Duration};

use crate::{
    metrics::Metrics,
    seqn_worker::{COMPONENT, WORKLOAD},
    storage::WritableObjectStore,
};

use super::types::*;

const MANAGER_CHANNEL_SIZE: usize = 1024;

pub struct QueuesManager {
    tx_store: HashMap<TransactionDigest, TransactionWithEffects>,
    writing_tx: HashMap<ObjectID, TransactionDigest>,
    wait_table: HashMap<TransactionDigest, HashSet<TransactionDigest>>,
    reverse_wait_table: HashMap<TransactionDigest, HashSet<TransactionDigest>>,
    ready: mpsc::Sender<TransactionDigest>,
}

// The methods of the QueuesManager are called from a single thread, so no need for locks
impl QueuesManager {
    fn new(manager_sender: mpsc::Sender<TransactionDigest>) -> QueuesManager {
        QueuesManager {
            tx_store: HashMap::new(),
            writing_tx: HashMap::new(),
            wait_table: HashMap::new(),
            reverse_wait_table: HashMap::new(),
            ready: manager_sender,
        }
    }

    /// Enqueues a transaction on the manager
    async fn queue_tx(&mut self, full_tx: TransactionWithEffects) {
        let txid = full_tx.tx.digest();

        // Get RW set
        let r_set = full_tx.get_read_set();
        let w_set = full_tx.get_write_set();
        let mut wait_ctr = 0;

        // Add tx to wait lists
        for obj in r_set.union(&w_set) {
            let prev_write = self.writing_tx.insert(*obj, txid);
            if let Some(other_txid) = prev_write {
                self.wait_table.entry(txid).or_default().insert(other_txid);
                self.reverse_wait_table
                    .entry(other_txid)
                    .or_default()
                    .insert(txid);
                wait_ctr += 1;
            }
        }

        // Set this transaction as the current writer
        for obj in &w_set {
            self.writing_tx.insert(*obj, txid);
        }

        // Store tx
        self.tx_store.insert(txid, full_tx);

        // Set the wait table and check if tx is ready
        if wait_ctr == 0 {
            self.ready.send(txid).await.expect("send failed");
        }
    }

    /// Cleans up after a completed transaction
    async fn clean_up(&mut self, txid: &TransactionDigest) {
        if let Some(completed_tx) = self.tx_store.remove(txid) {
            assert!(self.wait_table.get(txid).is_none());

            // Remove tx itself from objects where it is still marked as their current writer
            for obj in completed_tx.get_read_write_set().iter() {
                if let Some(t) = self.writing_tx.get(obj) {
                    if t == txid {
                        self.writing_tx.remove(obj);
                    }
                }
            }
        }

        if let Some(waiting_txs) = self.reverse_wait_table.remove(txid) {
            for other_txid in waiting_txs {
                self.wait_table.get_mut(&other_txid).unwrap().remove(txid);
                if self.wait_table.get(&other_txid).unwrap().is_empty() {
                    self.wait_table.remove(&other_txid);
                    self.ready.send(other_txid).await.expect("send failed");
                }
            }
        }
    }

    fn get_tx(&self, txid: &TransactionDigest) -> &TransactionWithEffects {
        self.tx_store.get(txid).unwrap()
    }
}

/*****************************************************************************************
 *                                    Execution Worker                                   *
 *****************************************************************************************/

pub struct ExecutionWorkerState<
    S: ObjectStore
        + WritableObjectStore
        + BackingPackageStore
        + ParentSync
        + ChildObjectResolver
        + GetModule<Error = SuiError, Item = CompiledModule>
        + Send
        + Sync
        + 'static,
> {
    pub memory_store: Arc<S>,
    pub ready_txs: DashMap<TransactionDigest, ()>,
    pub waiting_child_objs: DashMap<TransactionDigest, HashSet<ObjectID>>,
    pub received_objs: DashMap<TransactionDigest, Vec<Option<(ObjectRef, Object)>>>,
    pub received_child_objs: DashMap<TransactionDigest, Vec<Option<(ObjectRef, Object)>>>,
    pub locked_exec_count: DashMap<TransactionDigest, u8>,
    pub genesis_digest: CheckpointDigest,
    pub mode: ExecutionMode,
}

impl<
        S: ObjectStore
            + WritableObjectStore
            + BackingPackageStore
            + ParentSync
            + ChildObjectResolver
            + GetModule<Error = SuiError, Item = CompiledModule>
            + Send
            + Sync
            + 'static,
    > ExecutionWorkerState<S>
{
    pub fn new(new_store: S, genesis_digest: CheckpointDigest, mode: ExecutionMode) -> Self {
        Self {
            memory_store: Arc::new(new_store),
            ready_txs: DashMap::new(),
            waiting_child_objs: DashMap::new(),
            received_objs: DashMap::new(),
            received_child_objs: DashMap::new(),
            locked_exec_count: DashMap::new(),
            genesis_digest,
            mode,
        }
    }

    pub fn init_store(&mut self, genesis: Arc<&Genesis>) {
        for obj in genesis.objects() {
            self.memory_store
                .insert(obj.id(), (obj.compute_object_reference(), obj.clone()));
        }
    }

    // Helper: Returns Input objects by reading from the memory_store
    async fn read_input_objects_from_store(
        memory_store: Arc<S>,
        tx: &SenderSignedData,
    ) -> InputObjects {
        let tx_data = tx.transaction_data();
        let input_object_kinds = tx_data
            .input_objects()
            .expect("Cannot get input object kinds");

        let mut input_object_data = Vec::new();
        for kind in &input_object_kinds {
            let obj = match kind {
                InputObjectKind::MovePackage(id)
                | InputObjectKind::SharedMoveObject { id, .. }
                | InputObjectKind::ImmOrOwnedMoveObject((id, _, _)) => {
                    memory_store.get_object(&id).unwrap().unwrap()
                }
            };
            input_object_data.push(obj);
        }

        InputObjects::new(
            input_object_kinds
                .into_iter()
                .zip(input_object_data.into_iter())
                .collect(),
        )
    }

    // Helper: Returns gas status
    async fn get_gas_status(
        tx: &SenderSignedData,
        input_objects: &InputObjects,
        protocol_config: &ProtocolConfig,
        reference_gas_price: u64,
    ) -> SuiGasStatus {
        let tx_data = tx.transaction_data();

        let input_object_data = input_objects
            .clone()
            .into_objects()
            .into_iter()
            .map(|(_kind, object)| object)
            .collect::<Vec<_>>();

        get_gas_status_no_epoch_store_experimental(
            &input_object_data,
            tx_data.gas(),
            protocol_config,
            reference_gas_price,
            &tx_data,
        )
        .await
        .expect("Could not get gas")
    }

    // Helper: Writes changes from inner_temp_store to memory store
    fn write_updates_to_store(
        memory_store: Arc<S>,
        deleted: BTreeMap<ObjectID, (SequenceNumber, DeleteKind)>,
        written: BTreeMap<ObjectID, (ObjectRef, Object, WriteKind)>,
        my_id: u8,
        ew_ids: &Vec<UniqueId>,
    ) {
        // And now we mutate the store.
        // First delete:
        for (id, (ver, kind)) in deleted {
            if get_ew_owner_for_object(id, ew_ids) != my_id as UniqueId {
                continue;
            }
            let old_obj_opt = memory_store.get_object(&id).unwrap();
            assert!(
                old_obj_opt.is_some(),
                "Trying to delete non-existant obj {}",
                id
            );
            let old_object = old_obj_opt.unwrap();
            match kind {
                sui_types::storage::DeleteKind::Wrap => {
                    // insert the old object with a wrapped tombstone
                    let wrap_tombstone = (id, ver, ObjectDigest::OBJECT_DIGEST_WRAPPED);
                    memory_store.insert(id, (wrap_tombstone, old_object));
                }
                _ => {
                    memory_store.remove(id);
                }
            }
        }
        for (id, (oref, obj, _)) in written {
            if get_ew_owner_for_object(id, ew_ids) != my_id as UniqueId {
                continue;
            }
            memory_store.insert(id, (oref, obj));
        }
    }

    fn check_effects_match(full_tx: &TransactionWithEffects, effects: &TransactionEffects) -> bool {
        let ground_truth_effects = &full_tx.ground_truth_effects.as_ref().unwrap();
        if effects.digest() != ground_truth_effects.digest() {
            println!(
                "EW effects mismatch for tx {} (CP {})",
                full_tx.tx.digest(),
                full_tx.checkpoint_seq.unwrap()
            );
            let old_effects = ground_truth_effects.clone();
            println!("Past effects: {:?}", old_effects);
            println!("New effects: {:?}", effects);
            panic!("Effects digest mismatch");
        }
        return true;
    }

    /// Executes a transaction, used for sequential, in-order execution
    pub async fn execute_tx(
        &mut self,
        full_tx: &TransactionWithEffects,
        protocol_config: &ProtocolConfig,
        move_vm: &Arc<MoveVM>,
        epoch_data: &EpochData,
        reference_gas_price: u64,
        metrics: Arc<LimitsMetrics>,
    ) {
        let tx = &full_tx.tx;
        let tx_data = tx.transaction_data();
        let (kind, signer, gas) = tx_data.execution_parts();
        let input_objects =
            Self::read_input_objects_from_store(self.memory_store.clone(), tx).await;
        let gas_status =
            Self::get_gas_status(tx, &input_objects, protocol_config, reference_gas_price).await;
        let shared_object_refs = input_objects.filter_shared_objects();
        let transaction_dependencies = input_objects.transaction_dependencies();
        let mut gas_charger = GasCharger::new(tx.digest(), gas, gas_status, &protocol_config);

        let temporary_store = TemporaryStore::new(
            self.memory_store.clone(),
            input_objects.clone(),
            tx.digest(),
            protocol_config,
        );

        let (inner_temp_store, effects, _execution_error) =
            execution_engine::execute_transaction_to_effects::<execution_mode::Normal>(
                shared_object_refs,
                temporary_store,
                kind,
                signer,
                &mut gas_charger,
                tx.digest(),
                transaction_dependencies,
                &move_vm,
                &epoch_data.epoch_id(),
                epoch_data.epoch_start_timestamp(),
                &protocol_config,
                metrics.clone(),
                false,
                &HashSet::new(),
            );

        // Critical check: are the effects the same?
        Self::check_effects_match(&full_tx, &effects);

        // And now we mutate the store.
        Self::write_updates_to_store(
            self.memory_store.clone(),
            inner_temp_store.deleted,
            inner_temp_store.written,
            0,
            &[0 as UniqueId].to_vec(),
        );
    }

    async fn async_exec(
        full_tx: TransactionWithEffects,
        memory_store: Arc<S>,
        child_inputs: HashSet<ObjectID>,
        move_vm: Arc<MoveVM>,
        reference_gas_price: u64,
        epoch_id: EpochId,
        epoch_start_timestamp: u64,
        protocol_config: ProtocolConfig,
        metrics: Arc<LimitsMetrics>,
        my_id: u8,
        ew_ids: &Vec<UniqueId>,
    ) -> TransactionWithResults {
        let tx = &full_tx.tx;
        let txid = tx.digest();
        let tx_data = tx.transaction_data();
        let (kind, signer, gas) = tx_data.execution_parts();
        let input_objects = Self::read_input_objects_from_store(memory_store.clone(), &tx).await;
        let gas_status =
            Self::get_gas_status(&tx, &input_objects, &protocol_config, reference_gas_price).await;
        let shared_object_refs = input_objects.filter_shared_objects();
        let transaction_dependencies = input_objects.transaction_dependencies();
        let mut gas_charger = GasCharger::new(tx.digest(), gas, gas_status, &protocol_config);
        // println!(
        //     "Dependencies for tx {}: {:?}",
        //     txid, transaction_dependencies
        // );
        let temporary_store = TemporaryStore::new(
            memory_store.clone(),
            input_objects.clone(),
            txid,
            &protocol_config,
        );

        let (inner_temp_store, tx_effects, _execution_error) =
            execution_engine::execute_transaction_to_effects::<execution_mode::Normal>(
                shared_object_refs,
                temporary_store,
                kind,
                signer,
                &mut gas_charger,
                txid,
                transaction_dependencies,
                &move_vm,
                &epoch_id,
                epoch_start_timestamp,
                &protocol_config,
                metrics.clone(),
                false,
                &HashSet::new(),
            );

        let mut missing_objs = HashSet::new();
        let input_object_map = input_objects.into_object_map();
        for read_obj_id in &inner_temp_store.runtime_read_objects {
            if !input_object_map.contains_key(read_obj_id) && !child_inputs.contains(read_obj_id) {
                missing_objs.insert(*read_obj_id);
            }
        }

        if missing_objs.is_empty()
            && get_ews_for_tx(&full_tx, ew_ids).contains(&(my_id as UniqueId))
        {
            Self::write_updates_to_store(
                memory_store,
                inner_temp_store.deleted.clone(),
                inner_temp_store.written.clone(),
                my_id,
                ew_ids,
            );
        }

        return TransactionWithResults {
            full_tx,
            tx_effects,
            deleted: BTreeMap::from_iter(inner_temp_store.deleted),
            written: BTreeMap::from_iter(inner_temp_store.written),
            missing_objs,
        };
    }

    /// Helper: Receive and process an EpochStart message.
    /// Returns new (move_vm, protocol_config, epoch_data, reference_gas_price)
    async fn process_epoch_start(
        &self,
        in_channel: &mut mpsc::Receiver<NetworkMessage>,
    ) -> (Arc<MoveVM>, ProtocolConfig, EpochData, u64) {
        let msg = in_channel.recv().await.expect("Receiving doesn't work");
        let SailfishMessage::EpochStart{
            version: protocol_version,
            data: epoch_data,
            ref_gas_price: reference_gas_price,
        } = msg.payload
        else {
            eprintln!("EW got unexpected message: {:?}", msg.payload);
            panic!("unexpected message");
        };
        println!("EW got epoch start message");

        let native_functions = sui_move_natives::all_natives(/* silent */ true);
        let chain = ChainIdentifier::chain(&ChainIdentifier::from(self.genesis_digest));
        let conf = ProtocolConfig::get_for_version(protocol_version, chain);
        let move_vm = Arc::new(
            adapter::new_move_vm(native_functions, &conf, false)
                .expect("We defined natives to not fail here"),
        );
        return (move_vm, conf, epoch_data, reference_gas_price);
    }

    /// Helper: Process an epoch change
    async fn process_epoch_change(
        &self,
        out_channel: &mpsc::Sender<NetworkMessage>,
        in_channel: &mut mpsc::Receiver<NetworkMessage>,
        sw_id: UniqueId,
    ) -> (Arc<MoveVM>, ProtocolConfig, EpochData, u64) {
        // First send end of epoch message to sequence worker
        let latest_state = get_sui_system_state(&self.memory_store.clone())
            .expect("Read Sui System State object cannot fail");
        let new_epoch_start_state = latest_state.into_epoch_start_state();
        out_channel
            .send(NetworkMessage {
                src: 0,
                dst: sw_id,
                payload: SailfishMessage::EpochEnd {
                    new_epoch_start_state,
                },
            })
            .await
            .expect("Sending doesn't work");

        // Then wait for start epoch message from sequence worker and update local state
        let _ = in_channel.recv().await.expect("Receiving doesn't work");
        let (new_move_vm, protocol_config, epoch_data, reference_gas_price) =
            self.process_epoch_start(in_channel).await;

        return (
            new_move_vm,
            protocol_config,
            epoch_data,
            reference_gas_price,
        );
    }

    // async fn process_genesis_objects(&self, in_channel: &mut mpsc::Receiver<NetworkMessage>) {
    //     let msg = in_channel.recv().await.expect("Receiving doesn't work");
    //     let SailfishMessage::GenesisObjects(genesis_objects) = msg.payload
    //     else {
    //         eprintln!("EW got unexpected message: {:?}", msg.payload);
    //         panic!("unexpected message");
    //     };
    //     println!("EW got genesis objects message");

    //     for obj in genesis_objects {
    //         self.memory_store
    //             .insert(obj.id(), (obj.compute_object_reference(), obj.clone()));
    //     }
    // }

    async fn init_genesis_objects(&self, tx_count: u64, duration: Duration) {
        let workload = Workload::new(tx_count * duration.as_secs(), WORKLOAD);
        println!("Setting up accounts and gas...");
        let start_time = std::time::Instant::now();
        let ctx = BenchmarkContext::new(workload, COMPONENT, 0).await;
        let elapsed = start_time.elapsed().as_millis() as f64;
        println!(
            "Benchmark setup finished in {}ms at a rate of {} accounts/s",
            elapsed,
            1000f64 * workload.num_accounts() as f64 / elapsed
        );
        let genesis_objects = ctx.get_genesis_objects();
        for obj in genesis_objects {
            self.memory_store
                .insert(obj.id(), (obj.compute_object_reference(), obj.clone()));
        }
    }

    /// ExecutionWorker main
    pub async fn run(
        &mut self,
        metrics: Arc<LimitsMetrics>,
        tx_count: u64,
        duration: Duration,
        in_channel: &mut mpsc::Receiver<NetworkMessage>,
        out_channel: &mpsc::Sender<NetworkMessage>,
        ew_ids: Vec<UniqueId>,
        _sw_id: UniqueId,
        my_id: UniqueId,
        worker_metrics: Arc<Metrics>,
    ) {
        // Initialize channels
        let (manager_sender, mut manager_receiver) = mpsc::channel(MANAGER_CHANNEL_SIZE);
        let mut manager = QueuesManager::new(manager_sender);
        let mut tasks_queue: JoinSet<TransactionWithResults> = JoinSet::new();

        // let num_ews = ew_ids.len() as u8;

        /* Semaphore to keep track of un-executed transactions in the current epoch, used
        * to schedule epoch change:
            1. epoch_txs_semaphore increments receive from sw; decrements when finish executing some tx.
            2. epoch_change_tx = Some(tx) when receive an epoch change tx from sw
            3. Do epoch change when epoch_change_tx is Some, and epoch_txs_semaphore is 0
            4. Reset semaphore after epoch change
        */
        let epoch_txs_semaphore = 0;
        let mut epoch_change_tx: Option<TransactionWithEffects> = None;

        if self.mode == ExecutionMode::Channel {
            // self.process_genesis_objects(in_channel).await;
            self.init_genesis_objects(tx_count, duration).await;
        }
        // Start timer for TPS computation
        let mut num_tx: u64 = 0;
        // let now = Instant::now();

        // if we execute in channel mode, there is no need to wait for epoch start
        let (mut move_vm, mut protocol_config, mut epoch_data, mut reference_gas_price) =
            match self.mode {
                ExecutionMode::Database => self.process_epoch_start(in_channel).await,
                ExecutionMode::Channel => {
                    let native_functions = sui_move_natives::all_natives(/* silent */ true);
                    let validator = TestAuthorityBuilder::new().build().await;
                    let epoch_store = validator.epoch_store_for_testing().clone();
                    let protocol_config = epoch_store.protocol_config();
                    let move_vm = Arc::new(
                        adapter::new_move_vm(native_functions, protocol_config, false)
                            .expect("We defined natives to not fail here"),
                    );
                    let epoch_data = EpochData::new_test();
                    let reference_gas_price = epoch_store.reference_gas_price();
                    (
                        move_vm,
                        protocol_config.clone(),
                        epoch_data,
                        reference_gas_price,
                    )
                }
            };

        // Main loop
        loop {
            tokio::select! {
                biased;
                Some(tx_with_results) = tasks_queue.join_next() => {
                    let tx_with_results = tx_with_results.expect("tx task failed");
                    let txid = tx_with_results.full_tx.tx.digest();

                    // TODO uncomment this when we have to send MissingObjects
                    // if !tx_with_results.missing_objs.is_empty() {
                    //     self.waiting_child_objs.entry(txid).or_default().extend(tx_with_results.missing_objs.iter());
                    //     self.ready_txs.insert(txid, ());
                    //     // println!("Sending MissingObjects message for tx {}", txid);
                    //     for ew_id in &ew_ids {
                    //         let msg = NetworkMessage { src: 0, dst: *ew_id, payload: SailfishMessage::MissingObjects {
                    //             txid,
                    //             ew: my_id as u8,
                    //             missing_objects: tx_with_results.missing_objs.clone()
                    //         }};
                    //         if out_channel.send(msg).await.is_err() {
                    //             eprintln!("EW {} could not send MissingObjects; EW {} already stopped.", my_id, ew_id);
                    //         }
                    //     }
                    //     continue;
                    // }

                    self.locked_exec_count.remove(&txid);
                    self.received_objs.remove(&txid);
                    self.received_child_objs.remove(&txid);
                    self.waiting_child_objs.remove(&txid);

                    num_tx += 1;
                    // epoch_txs_semaphore -= 1;
                    // assert!(epoch_txs_semaphore >= 0);

                    let full_tx = &tx_with_results.full_tx;
                    if full_tx.checkpoint_seq.is_some() {
                        println!("EW {} executed {}", my_id, full_tx.checkpoint_seq.unwrap());
                    }

                    // 1. Critical check: are the effects the same?
                    if full_tx.ground_truth_effects.is_some() {
                        let tx_effects = &tx_with_results.tx_effects;
                        Self::check_effects_match(full_tx, tx_effects);
                    }

                    // 2. Update object queues
                    manager.clean_up(&txid).await;

                    // println!("Sending TxResults message for tx {}", txid);
                    // TODO send only to owners of objects in deleted & written
                    for ew_id in &ew_ids {
                        if *ew_id == my_id {
                            continue;
                        }
                        let msg = NetworkMessage { src: 0, dst: *ew_id, payload: SailfishMessage::TxResults {
                            txid,
                            deleted: tx_with_results.deleted.clone(),
                            written: tx_with_results.written.clone(),
                        }};
                        if out_channel.send(msg).await.is_err() {
                            eprintln!("EW {} could not send LockedExec; EW {} already stopped.", my_id, ew_id);
                        }
                    }
                    if num_tx % 10_000 == 0 {
                        tracing::debug!("[task-queue] EW {my_id} executed {num_tx} txs");
                    }
                    if num_tx == 1 {
                        // Expose the start time as a metric. Should be done only once.
                        worker_metrics.register_start_time();
                    }
                    self.update_metrics(&tx_with_results.full_tx, &worker_metrics);
                },
                // Received a tx from the queue mananger -> the tx is ready to be executed
                // Must poll from manager_receiver before sw_receiver, to avoid deadlock
                Some(txid) = manager_receiver.recv() => {
                    let full_tx = manager.get_tx(&txid);
                    self.ready_txs.insert(txid, ());

                    let mut locked_objs = Vec::new();
                    for obj_id in full_tx.get_read_set() {
                        if my_id != get_ew_owner_for_object(obj_id, &ew_ids) {
                            continue;
                        }
                        let obj_ref_opt = self.memory_store.get_latest_parent_entry_ref(obj_id).unwrap();
                        let obj_opt = self.memory_store.get_object(&obj_id).unwrap();
                        if let (Some(obj_ref), Some(obj)) = (obj_ref_opt, obj_opt) {
                            locked_objs.push(Some((obj_ref, obj)));
                        } else {
                            locked_objs.push(None);
                        }
                    }

                    let execute_on_ew = get_designated_executor_for_tx(txid, full_tx,&ew_ids);
                    let msg = NetworkMessage{
                        src:0,
                        dst:execute_on_ew as u16,
                        payload: SailfishMessage::LockedExec { full_tx: full_tx.clone(), objects: locked_objs.clone(), child_objects: Vec::new() }};
                    // println!("EW {} Sending LockedExec for tx {} to EW {}", my_id, txid, execute_on_ew);
                    if out_channel.send(msg).await.is_err() {
                        eprintln!("EW {} could not send LockedExec; EW {} already stopped.", my_id, execute_on_ew);
                    }
                },
                Some(msg) = in_channel.recv() => {
                    let msg = msg.payload;
                    // println!("EW {} received {:?}", my_id, msg);
                    if let SailfishMessage::MissingObjects { txid: _txid, ew: _ew, missing_objects: _missing_objects } = msg {
                        panic!("Should not receive MissingObjects with simple workload");
                        // let mut locked_objs = Vec::new();
                        // for obj_id in &missing_objects {
                        //     if my_id != get_ew_owner_for_object(*obj_id, &ew_ids) {
                        //         continue;
                        //     }
                        //     let obj_ref_opt = self.memory_store.get_latest_parent_entry_ref(*obj_id).unwrap();
                        //     let obj_opt = self.memory_store.get_object(obj_id).unwrap();
                        //     if let (Some(obj_ref), Some(obj)) = (obj_ref_opt, obj_opt) {
                        //         locked_objs.push(Some((obj_ref, obj)));
                        //     } else {
                        //         locked_objs.push(None);
                        //     }
                        // }
                        // // println!("Sending LockedExec for tx {} in response to MissingObjects", txid);
                        // let msg = NetworkMessage{
                        //     src:0,
                        //     dst:ew as u16,
                        //     payload:SailfishMessage::LockedExec { txid, objects: Vec::new(), child_objects: locked_objs.clone() }};
                        // if out_channel.send(msg).await.is_err() {
                        //     eprintln!("EW {} could not send LockedExec; EW {} already stopped.", my_id, ew);
                        // }
                    } else if let SailfishMessage::LockedExec { full_tx , mut objects, mut child_objects } = msg {
                        // TODO: deal with possible duplicate LockedExec messages
                        let txid = full_tx.tx.digest();
                        let mut list = self.received_objs.entry(txid).or_default();
                        list.append(&mut objects);

                        let mut ctr = self.locked_exec_count.entry(txid).or_insert(0);
                        *ctr += 1;
                        // println!("EW {} received LockedExec for tx {} (ctr={})", my_id, txid, *ctr);

                        let mut child_list = self.received_child_objs.entry(txid).or_default();
                        child_list.append(&mut child_objects);

                        // if *ctr == num_ews && self.ready_txs.contains_key(&txid) && (self.waiting_child_objs.get(&txid).is_none() || child_list.len() == self.waiting_child_objs.get(&txid).unwrap().len()) {
                        if *ctr == get_ews_for_tx(&full_tx, &ew_ids).len() as u8 {
                            // let tx = manager.get_tx(&txid).clone();
                            let tx = full_tx;
                            self.ready_txs.remove(&txid);
                            *ctr = 0;

                            let mem_store = self.memory_store.clone();
                            let list = list.clone();
                            let child_list = child_list.clone();
                            let move_vm = move_vm.clone();
                            let epoch_data = epoch_data.clone();
                            let protocol_config = protocol_config.clone();
                            let metrics = metrics.clone();
                            let child_inputs = self.waiting_child_objs.get(&txid)
                                .map(|r| r.clone())
                                .unwrap_or_default();
                            // Push execution task to futures queue
                            let ew_ids_copy = ew_ids.clone();
                            tasks_queue.spawn(async move {
                                if child_list.is_empty() {
                                    for entry_opt in list.into_iter() {
                                        assert!(entry_opt.is_some(), "tx {} aborted, missing obj", txid);
                                        let (obj_ref, obj) = entry_opt.unwrap();
                                        mem_store.insert(obj_ref.0, (obj_ref, obj));
                                    }
                                } else {
                                    // Ensure None values from child_inputs are deleted from mem_store!
                                    let mut children_to_delete = child_inputs.clone();
                                    for entry_opt in child_list.into_iter() {
                                        if entry_opt.is_none() {
                                            continue;
                                        }
                                        let (obj_ref, obj) = entry_opt.unwrap();
                                        children_to_delete.remove(&obj_ref.0);
                                        mem_store.insert(obj_ref.0, (obj_ref, obj));
                                    }
                                    for obj_id in children_to_delete {
                                        if mem_store.get_object(&obj_id).unwrap().is_some() {
                                            mem_store.remove(obj_id);
                                        }
                                    }
                                }

                                // println!("EW {} executing tx {}", my_id, txid);
                                Self::async_exec(
                                    tx,
                                    mem_store,
                                    child_inputs,
                                    move_vm,
                                    reference_gas_price,
                                    epoch_data.epoch_id(),
                                    epoch_data.epoch_start_timestamp(),
                                    protocol_config,
                                    metrics,
                                    my_id as u8,
                                    &ew_ids_copy,
                                ).await
                            });
                        }
                    } else if let SailfishMessage::TxResults { txid, deleted, written } = msg {
                        if let Some(_) = self.ready_txs.remove(&txid) {
                            manager.clean_up(&txid).await;
<<<<<<< HEAD
=======
                            num_tx += 1;
                            if num_tx % 10_000 == 0 {
                                tracing::debug!("[tx-results] EW {my_id} executed {num_tx} txs");
                            }
                            epoch_txs_semaphore -= 1;
                            assert!(epoch_txs_semaphore >= 0);
                        } else {
                            unreachable!("tx already executed though we did not send LockedExec");
>>>>>>> 817804be
                        }
                        // else {
                        //     unreachable!("tx already executed though we did not send LockedExec");
                        // }
                        Self::write_updates_to_store(self.memory_store.clone(), deleted, written, my_id as u8, &ew_ids);
                        num_tx += 1;
                        if num_tx == tx_count {
                            println!("EW {} executed {} txs", my_id, num_tx);
                            break;
                        }
                        // epoch_txs_semaphore -= 1;
                        // assert!(epoch_txs_semaphore >= 0);
                    } else if let SailfishMessage::ProposeExec(full_tx) = msg {
                        if full_tx.is_epoch_change() {
                            // don't queue to manager, but store to epoch_change_tx
                            epoch_change_tx = Some(full_tx);
                        } else {
                            manager.queue_tx(full_tx).await;
                            // epoch_txs_semaphore += 1;
                        }
                    } else {
                        eprintln!("EW {} received unexpected message from: {:?}", my_id, msg);
                        panic!("unexpected message");
                    }
                },
                else => {
                    eprintln!("EW error, abort");
                    break
                }
            }

            // Maybe do epoch change, if every other tx has completed in this epoch
            if epoch_change_tx.is_some() {
                if epoch_txs_semaphore == 0 {
                    let full_tx = epoch_change_tx.as_ref().unwrap();
                    let txid = full_tx.tx.digest();

                    if my_id == get_designated_executor_for_tx(txid, full_tx, &ew_ids) {
                        self.execute_tx(
                            full_tx,
                            &protocol_config,
                            &move_vm,
                            &epoch_data,
                            reference_gas_price,
                            metrics.clone(),
                        )
                        .await;

                        num_tx += 1;
                        if full_tx.checkpoint_seq.unwrap() % 10_000 == 0 {
                            println!("EW {} executed {}", my_id, full_tx.checkpoint_seq.unwrap());
                        }

                        println!(
                            "EW {} END OF EPOCH at checkpoint {}",
                            my_id,
                            full_tx.checkpoint_seq.unwrap()
                        );
                        (move_vm, protocol_config, epoch_data, reference_gas_price) = self
                            .process_epoch_change(out_channel, in_channel, my_id)
                            .await;
                    } else {
                        (move_vm, protocol_config, epoch_data, reference_gas_price) =
                            self.process_epoch_start(in_channel).await;
                    }

                    epoch_change_tx = None; // reset for next epoch
                } else {
                    println!(
                        "Epoch change tx received, but semaphore is {}",
                        epoch_txs_semaphore
                    );
                }
            }
        }

        // Print TPS
        // let elapsed = now.elapsed().as_secs_f64();
        // let tps = num_tx as f64 / elapsed;
        // println!(
        //     "EW {} finished, executed {} txs ({:.2} tps)",
        //     my_id, num_tx, tps
        // );

        // // todo - hack to get metrics (we should report live metrics instead)
        // for _ in 0..num_tx {
        //     worker_metrics
        //         .latency_s
        //         .with_label_values(&["default"])
        //         .observe(elapsed);
        // }

        sleep(Duration::from_millis(1_000)).await;
    }
<<<<<<< HEAD
=======

    fn update_metrics(&self, tx: &TransactionWithEffects, metrics: &Arc<Metrics>) {
        const WORKLOAD: &str = "default";
        metrics.register_transaction(tx.timestamp, WORKLOAD);
    }
}

fn select_ew_for_execution(
    txid: TransactionDigest,
    tx: &TransactionWithEffects,
    ew_ids: &Vec<UniqueId>,
) -> UniqueId {
    if tx.is_epoch_change() || tx.get_read_set().contains(&ObjectID::from_single_byte(5)) {
        ew_ids[0]
    } else {
        ew_ids[(txid.inner()[0] % 4) as usize]
    }
}

fn select_ew_for_object(_obj_id: ObjectID, ew_ids: &Vec<UniqueId>) -> UniqueId {
    ew_ids[0]
>>>>>>> 817804be
}<|MERGE_RESOLUTION|>--- conflicted
+++ resolved
@@ -805,27 +805,23 @@
                     } else if let SailfishMessage::TxResults { txid, deleted, written } = msg {
                         if let Some(_) = self.ready_txs.remove(&txid) {
                             manager.clean_up(&txid).await;
-<<<<<<< HEAD
-=======
-                            num_tx += 1;
-                            if num_tx % 10_000 == 0 {
-                                tracing::debug!("[tx-results] EW {my_id} executed {num_tx} txs");
-                            }
-                            epoch_txs_semaphore -= 1;
-                            assert!(epoch_txs_semaphore >= 0);
-                        } else {
-                            unreachable!("tx already executed though we did not send LockedExec");
->>>>>>> 817804be
                         }
                         // else {
                         //     unreachable!("tx already executed though we did not send LockedExec");
                         // }
                         Self::write_updates_to_store(self.memory_store.clone(), deleted, written, my_id as u8, &ew_ids);
                         num_tx += 1;
-                        if num_tx == tx_count {
-                            println!("EW {} executed {} txs", my_id, num_tx);
-                            break;
+                        if num_tx % 10_000 == 0 {
+                            tracing::debug!("[tx-results] EW {my_id} executed {num_tx} txs");
                         }
+                        if num_tx == 1 {
+                            // Expose the start time as a metric. Should be done only once.
+                            worker_metrics.register_start_time();
+                        }
+                        // if num_tx == tx_count {
+                        //     println!("EW {} executed {} txs", my_id, num_tx);
+                        //     break;
+                        // }
                         // epoch_txs_semaphore -= 1;
                         // assert!(epoch_txs_semaphore >= 0);
                     } else if let SailfishMessage::ProposeExec(full_tx) = msg {
@@ -910,28 +906,9 @@
 
         sleep(Duration::from_millis(1_000)).await;
     }
-<<<<<<< HEAD
-=======
 
     fn update_metrics(&self, tx: &TransactionWithEffects, metrics: &Arc<Metrics>) {
         const WORKLOAD: &str = "default";
         metrics.register_transaction(tx.timestamp, WORKLOAD);
     }
-}
-
-fn select_ew_for_execution(
-    txid: TransactionDigest,
-    tx: &TransactionWithEffects,
-    ew_ids: &Vec<UniqueId>,
-) -> UniqueId {
-    if tx.is_epoch_change() || tx.get_read_set().contains(&ObjectID::from_single_byte(5)) {
-        ew_ids[0]
-    } else {
-        ew_ids[(txid.inner()[0] % 4) as usize]
-    }
-}
-
-fn select_ew_for_object(_obj_id: ObjectID, ew_ids: &Vec<UniqueId>) -> UniqueId {
-    ew_ids[0]
->>>>>>> 817804be
 }